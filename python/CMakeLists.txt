--- conflicted
+++ resolved
@@ -31,74 +31,63 @@
 
 
 if(Python3_FOUND)
-<<<<<<< HEAD
-	set(ALL_PYTHON_TESTS xxxenv run_python_tests cwipc_tilecolor cwipc_view cwipc_calibrate)
-	add_test(NAME xxxenv
-		COMMAND printenv
-		WORKING_DIRECTORY ${CMAKE_CURRENT_SOURCE_DIR}
-	)
-=======
+	set(ALL_PYTHON_TESTS run_python_tests cwipc_tilecolor cwipc_view cwipc_calibrate)
+	#
+	# Create venv for testing, and re-set Python3_EXECUTABLE to that Python.
+	# But: enable use of system-installed packages, because otherwise CI/CD will take forever.
+	#
     get_filename_component(VENV_DIR "${CMAKE_CURRENT_BINARY_DIR}/venv" ABSOLUTE)
     execute_process(COMMAND ${Python3_EXECUTABLE} -m venv --system-site-packages "${VENV_DIR}")
     set(ENV{VIRTUAL_ENV} "${VENV_DIR}")
     if(${CMAKE_SYSTEM_NAME} MATCHES "Windows")
-        set(Python3_EXECUTABLE "${VENV_DIR}/Scripts/python.exe")
+        set(Python3_BINDIR "${VENV_DIR}/Scripts")
+        set(Python3_EXECUTABLE "${Python3_BINDIR}/python.exe")
     else()
-        set(Python3_EXECUTABLE "${VENV_DIR}/bin/python")
+        set(Python3_BINDIR "${VENV_DIR}/bin")
+        set(Python3_EXECUTABLE "${Python3_BINDIR}/python")
     endif()
->>>>>>> 18119a44
+    #
+    # Install packages into the venv
+    # (later: but scripts into the normal bin directory)
+    #
+    execute_process(COMMAND ${Python3_EXECUTABLE} -m pip install "${CMAKE_CURRENT_SOURCE_DIR}")
+    #
+    # Run the unittests
+    #
 	add_test(NAME run_python_tests
 		COMMAND ${Python3_EXECUTABLE} ${CMAKE_CURRENT_SOURCE_DIR}/setup.py test
 	)
+	#
+	# Test the various scripts
+	#
 	add_test(NAME cwipc_tilecolor
-		COMMAND ${Python3_EXECUTABLE} -m cwipc.scripts.cwipc_tilecolor -i ${CMAKE_SOURCE_DIR}/tests/fixtures/input/pcl_frame1.ply -o ${CMAKE_CURRENT_BINARY_DIR}/cwipc_tilecolor_out.ply
-		WORKING_DIRECTORY ${CMAKE_CURRENT_SOURCE_DIR}
+		COMMAND ${Python3_BINDIR}/cwipc_tilecolor -i ${CMAKE_SOURCE_DIR}/tests/fixtures/input/pcl_frame1.ply -o ${CMAKE_CURRENT_BINARY_DIR}/cwipc_tilecolor_out.ply
 	)
 	add_test(NAME cwipc_view
-		COMMAND ${Python3_EXECUTABLE} -m cwipc.scripts.cwipc_view --nodisplay --synthetic --count 10
-		WORKING_DIRECTORY ${CMAKE_CURRENT_SOURCE_DIR}
+		COMMAND ${Python3_BINDIR}/cwipc_view --nodisplay --synthetic --count 10
 	)
 	add_test(NAME cwipc_calibrate
-		COMMAND ${Python3_EXECUTABLE} -m cwipc.scripts.cwipc_calibrate --help
-		WORKING_DIRECTORY ${CMAKE_CURRENT_SOURCE_DIR}
+		COMMAND ${Python3_BINDIR}/cwipc_calibrate --help
 	)
-	
+	#
 	# Ensure the cwipc_util dynamic library can be found by the tests
-	
+	#
 	if(${CMAKE_SYSTEM_NAME} MATCHES "Darwin")
 		set_property(
 			TEST ${ALL_PYTHON_TESTS}
-			APPEND PROPERTY ENVIRONMENT "PYTHONPATH=${CMAKE_CURRENT_SOURCE_DIR}:$ENV{PYTHONPATH}"
-		)
-		set_property(
-			TEST ${ALL_PYTHON_TESTS}
-			APPEND PROPERTY ENVIRONMENT "DYLD_LIBRARY_PATH=${CMAKE_LIBRARY_OUTPUT_DIRECTORY}:$ENV{DYLD_LIBRARY_PATH}""
+			APPEND PROPERTY ENVIRONMENT "DYLD_LIBRARY_PATH=${CMAKE_LIBRARY_OUTPUT_DIRECTORY}:$ENV{DYLD_LIBRARY_PATH}"
 		)
  	endif()
 	if(${CMAKE_SYSTEM_NAME} MATCHES "Linux")
 		set_property(
 			TEST ${ALL_PYTHON_TESTS}
-			APPEND PROPERTY ENVIRONMENT LD_LIBRARY_PATH=${CMAKE_LIBRARY_OUTPUT_DIRECTORY}:$ENV{LD_LIBRARY_PATH}
-		)
-		set_property(
-			TEST ${ALL_PYTHON_TESTS}
-			APPEND PROPERTY ENVIRONMENT PYTHONPATH=${CMAKE_CURRENT_SOURCE_DIR}:$ENV{PYTHONPATH}
+			APPEND PROPERTY ENVIRONMENT "LD_LIBRARY_PATH=${CMAKE_LIBRARY_OUTPUT_DIRECTORY}:$ENV{LD_LIBRARY_PATH}"
 		)
 	endif()
 	if(${CMAKE_SYSTEM_NAME} MATCHES "Windows")
-		# Jack doesn't understand why modifying PATH doesn't seem to work on Windows...
-		# Jack doesn't understand why we need the "Release" here, which should already be in CMAKE_RUNTIME_OUTPUT_DIRECTORY...
 		set_property(
 			TEST ${ALL_PYTHON_TESTS}
 			APPEND PROPERTY ENVIRONMENT "PATH=${CMAKE_LIBRARY_OUTPUT_DIRECTORY}\;%PATH%"
 		)
-		set_property(
-			TEST ${ALL_PYTHON_TESTS}
-			APPEND PROPERTY ENVIRONMENT "PYTHONPATH=${CMAKE_CURRENT_SOURCE_DIR}"
-		)
-		#set_property(TEST run_python_tests PROPERTY ENVIRONMENT CWIPC_TEST_DLL=${CMAKE_RUNTIME_OUTPUT_DIRECTORY}/Release/cwipc_util.dll)
-		#set_property(TEST cwipc_tilecolor PROPERTY ENVIRONMENT CWIPC_TEST_DLL=${CMAKE_RUNTIME_OUTPUT_DIRECTORY}/Release/cwipc_util.dll)
-		#set_property(TEST cwipc_view PROPERTY ENVIRONMENT CWIPC_TEST_DLL=${CMAKE_RUNTIME_OUTPUT_DIRECTORY}/Release/cwipc_util.dll)
-		#set_property(TEST cwipc_calibrate PROPERTY ENVIRONMENT CWIPC_TEST_DLL=${CMAKE_RUNTIME_OUTPUT_DIRECTORY}/Release/cwipc_util.dll)
 	endif()
 endif()