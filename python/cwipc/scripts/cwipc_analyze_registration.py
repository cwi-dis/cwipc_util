import sys
from typing import Optional, List, Tuple
import argparse
import traceback
import cwipc
from cwipc.registration.abstract import AnalysisResults
from cwipc.registration.fine import RegistrationComputer_ICP_Point2Point
from cwipc.registration.analyze import RegistrationAnalyzer, RegistrationAnalyzerIgnoreNearest
from cwipc.registration.util import transformation_topython, get_tiles_used
from cwipc.registration.plot import Plotter

class AnalyzePointCloud:
    def __init__(self, args : argparse.Namespace):
        self.args = args
        self.verbose = args.verbose
        self.source_pc : Optional[cwipc.cwipc_wrapper] = None
        self.result_pc : Optional[cwipc.cwipc_wrapper] = None
        if args.toself:
            self.analyzer_algorithm = RegistrationAnalyzerIgnoreNearest
        else:
            self.analyzer_algorithm = RegistrationAnalyzer
            
    def load_source(self, source: str):
        pc = cwipc.cwipc_read(source, 0)
        self.source_pc = pc
    
    def run(self):
        assert self.source_pc
        tiles = get_tiles_used(self.source_pc)
        if (not tiles or len(tiles) <= 1) and not self.args.toself:
            print(f"Source point cloud {self.source_pc} has no tiles or only one tile, cannot analyze registration.")
            return
        print(f"Tiles used in source: {tiles}")
        allResults = []
        todo : List[Tuple[int, int]] = []
        if self.args.toself:
            title = "Distance between adjacent points in the same tile"
            for tile in tiles:
                todo.append((tile, tile))
        elif self.args.totile >= 0:
            title = f"Distance between this tile and tile {self.args.totile}"
            for sourcetile in tiles:
                if sourcetile != self.args.totile:
                    todo.append((sourcetile, self.args.totile))
        else:
            title = "Distance between each tile and all others"
<<<<<<< HEAD
        todo : List[Tuple[int, int]] = []
        if self.args.toself:
            for sourcetile in tiles:
                todo.append((sourcetile, sourcetile))
        elif self.args.pairwise:
            for sourcetile in tiles:
                for targettile in tiles:
                    if sourcetile != targettile:
                        todo.append((sourcetile, targettile))
        else:
            for sourcetile in tiles:
                targettile = 255 - sourcetile
=======
            for sourcetile in tiles:
                if not self.args.toself:
                    targettile = 255 - sourcetile
                else:
                    targettile = sourcetile
>>>>>>> 642ccb1b
                todo.append((sourcetile, targettile))
        for sourcetile, targettile in todo:
            results = self.analyze_pointclouds(self.source_pc, sourcetile, targettile)
            allResults.append(results)
        allResults.sort(key=lambda r: (r.minCorrespondence + r.minCorrespondenceSigma))
        # xxxjack or should we  multiply by (r.sourcePointCount + r.referencePointCount - 2*r.minCorrespondenceCount) ?
        if self.args.plot:
            plotter = Plotter(title=title)
            plotter.set_results(allResults)
            plotter.plot(show=True)
 
    def analyze_pointclouds(self, source: cwipc.cwipc_wrapper, sourcetile : int, targettile : int) -> AnalysisResults:
        analyzer = self.analyzer_algorithm()
        if self.args.toself:
            analyzer.set_ignore_nearest(self.args.nth)
        analyzer.verbose = self.verbose
        analyzer.set_source_pointcloud(source, sourcetile)
        analyzer.set_reference_pointcloud(source, targettile)
        analyzer.run()
        results = analyzer.get_results()
        correspondence = results.minCorrespondence
        sigma = results.minCorrespondenceSigma
        count = results.minCorrespondenceCount
        assert analyzer.source_pointcloud is not None
        percentage = 100.0 * count / analyzer.source_pointcloud.count()
        if self.args.toself:
            label = f"{sourcetile:#x} self, nth={self.args.nth}"
        else:
            label = f"{sourcetile:#x} to {targettile:#x}"
        print(f"Alignment {label}: correspondence: {correspondence:.6f}, sigma: {sigma:.6f}, count: {count}, percentage: {percentage:.2f}%")
        return results

def main():
    parser = argparse.ArgumentParser(description="Find registration of a tiled point cloud", formatter_class=argparse.RawDescriptionHelpFormatter)
    parser.add_argument("source", help="Point cloud, as .ply or .cwipc file")
    parser.add_argument("--plot", action="store_true", help="Plot analysis distance distribution")
    parser.add_argument("--pairwise", action="store_true", help="Analyze pairwise registration of all tilecombinations, not just tile to all other tiles")
    parser.add_argument("--toself", action="store_true", help="Analyze self-registration (source and target tile the same), for judging capture quality")
    parser.add_argument("--totile", type=int, metavar="NUM", default=-1, help="Analyze registration of source tile NUM to each individual other tiles")
    parser.add_argument("--nth", type=int, default=1, metavar="NTH", help="For --toself, use the NTH closest point to each point in the same tile (default: 1, i.e. nearest point)")
    parser.add_argument("--verbose", action="store_true", help="Verbose output")
    parser.add_argument("--debugpy", action="store_true", help="Wait for debugpy client to attach")
    args = parser.parse_args()
    if args.debugpy:
        import debugpy
        debugpy.listen(5678)
        print(f"{sys.argv[0]}: waiting for debugpy attach on 5678", flush=True)
        debugpy.wait_for_client()
        print(f"{sys.argv[0]}: debugger attached")
    finder = AnalyzePointCloud(args)
    finder.load_source(args.source)
    finder.run()
    
if __name__ == '__main__':
    main()
    
    
    <|MERGE_RESOLUTION|>--- conflicted
+++ resolved
@@ -42,14 +42,8 @@
             for sourcetile in tiles:
                 if sourcetile != self.args.totile:
                     todo.append((sourcetile, self.args.totile))
-        else:
+        elif self.args.pairwise:
             title = "Distance between each tile and all others"
-<<<<<<< HEAD
-        todo : List[Tuple[int, int]] = []
-        if self.args.toself:
-            for sourcetile in tiles:
-                todo.append((sourcetile, sourcetile))
-        elif self.args.pairwise:
             for sourcetile in tiles:
                 for targettile in tiles:
                     if sourcetile != targettile:
@@ -57,19 +51,11 @@
         else:
             for sourcetile in tiles:
                 targettile = 255 - sourcetile
-=======
-            for sourcetile in tiles:
-                if not self.args.toself:
-                    targettile = 255 - sourcetile
-                else:
-                    targettile = sourcetile
->>>>>>> 642ccb1b
                 todo.append((sourcetile, targettile))
         for sourcetile, targettile in todo:
             results = self.analyze_pointclouds(self.source_pc, sourcetile, targettile)
             allResults.append(results)
         allResults.sort(key=lambda r: (r.minCorrespondence + r.minCorrespondenceSigma))
-        # xxxjack or should we  multiply by (r.sourcePointCount + r.referencePointCount - 2*r.minCorrespondenceCount) ?
         if self.args.plot:
             plotter = Plotter(title=title)
             plotter.set_results(allResults)
